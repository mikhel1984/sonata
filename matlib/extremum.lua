--[[		sonata/matlib/extremum.lua

--- Finding extremum point.
--
--  </br></br><b>Authors</b>: Your Name

	module 'extremum'
--]]

-- Define here your tests, save results to 'ans',
-- use --> for the strict equality
-- and --n> for the n-digit precision in the case of floating numbers.
--[[TEST_IT

-- use 'extremum'
Ex = require 'matlib.extremum'

-- example
a = Ex()
-- check equality
ans = a.type                  -->  'extremum'

-- check relative equality ( ~10^(-2) )
ans = math.pi                --2> 355/113

--]]


--	LOCAL

local mabs, mmax, mmin = math.abs, math.max, math.min
local GOLD = 1.6180339
local TOL = 1E-4

--	INFO

local help = SonataHelp or {}  -- optional
-- description
local about = {
__module__ = "Finding extremum point"
}


--	MODULE

local extremum = {
-- mark
type = 'extremum',
}
-- methametods
extremum.__index = extremum


--- Check object type.
--  @param v Object.
--  @return True if the object is extremum.
local function isextremum(v) return getmetatable(v) == extremum end


--- Search in downhill direction to find bracket a minimum of a function.
--  @param fun Function to minimize.
--  @param a Initial left point.
--  @param b Initial right point.
--  @return tuple of points (a, b, c, fa, fb, fc), such that fb <= fa, fc
extremum._bracket = function (fun, a, b)
  local tiny, limit = 1E-20, 100
  local fa, fb = fun(a), fun(b)
  if fb > fa then
    a, b = b, a
    fa, fb = fb, fa
  end
  local c = b + GOLD*(b-a)
  local fc, fu = fun(c), nil
  while fb > fc do
    local r = (b-a)*(fb-fc)
    local q = (b-c)*(fb-fa)
    local denom = 2*mmax(mabs(q-r), tiny)
    local u = b - ((b-c)*q - (b-a)*r)/((q >= r) and denom or -denom)
    local ulim = b + limit*(c-b)
    if (b-u)*(u-c) > 0 then   -- parabolic u between b and c
      fu = fun(u)
      if fu < fc then
        a, b, fa, fb = b, u, fb, fu
        break
      elseif fu > fb then
        c, fc = u, fu
        break
      end
      u = c + GOLD*(c-b)
      fu = fun(u)
    elseif (c-u)*(u-ulim) > 0 then  -- parabolic fit between c and limit
      fu = fun(u)
      if fu < fc then
        b, c, u = c, u, u + GOLD*(u-c)
        fb, fc, fu = fc, fu, fun(u)
      end
    elseif (u-ulim)*(ulim-c) >= 0 then  -- limit parabolic u to maximum value
      u = ulim
      fu = fun(u)
    else                           -- use default magnification
      u = c + GOLD*(c-b)
      fu = fun(u)
    end
    a, b, c = b, c, u
    fa, fb, fc = fb, fc, fu
  end
  return a, b, c, fa, fb, fc
end


extremum._minGolden = function (fun, a, b, c)
  local gr, gc = GOLD-1, 2-GOLD
  local x0, x1, x2, x3 = a, nil, nil, c
  if mabs(c-b) > mabs(b-a) then
    x1, x2 = b, b + gc*(c-b)
  else
    x2, x1 = b, b - gc*(b-a)
  end
  local f1, f2 = fun(x1), fun(x2)
  while mabs(x3-x0) > TOL do
    if f2 < f1 then
      x0, x1, x2 = x1, x2, gr*x2 + gc*x3
      f1, f2 = f2, fun(x2)
    else
      x3, x2, x1 = x2, x1, gr*x1 + gc*x0
      f2, f1 = f1, fun(x1)
    end
  end
  if f1 < f2 then
    return x1, f1
  else
    return x2, f2
  end
end

extremum._minBrent = function (fun, a, b, c)
  local imax, small, e, d = 100, 1E-30, 0, 0
  a, c = mmin(a, c), mmax(a, c)
  local x, w, v = b, b, b
  local fx = fun(x)
  local fv, fw = fx, fx
  for i = 1, imax do
    local xm = 0.5*(a+c)
    local tol1 = TOL*mabs(x) + small
    local tol2 = 2*tol1
    if mabs(x-xm) <= (tol2-0.5*(c-a)) then
      return x, fx
    end
    -- parabolic fit
    local upd = false
    if mabs(e) > tol1 then
      local r = (x-w)*(fx-fv)
      local q = (x-v)*(fx-fw)
      local p = (x-v)*q - (x-w)*r
      q = 2*(q-r)
      if q > 0 then p = -p end
      q = mabs(q)
      if mabs(p) >= mabs(0.5*q*e) or p <= q*(a-x) or p >= q*(c-x) then
        upd = true
      else
        e, d = d, p/q
        u = x + d
        if (u-a < tol2) or (c-u < tol2) then
          d = (xm >= x) and tol1 or (-tol1)
        end
      end
    else
      upd = true
    end
    if upd then
      e = (x >= xm) and (a-x) or (c-x)
      d = (2-GOLD)*e
    end
    local u = (mabs(d) >= tol1) and (x+d) or (x + (d >= 0 and tol1 or -tol1))
    local fu = fun(u)
    if fu <= fx then
      if u >= x then a = x else c = x end
      v, w, x = w, x, u
      fv, fw, fx = fw, fx, fu
    else
      if u < x then a = u else c = u end
      if fu <= fw or w == x then
        v, w = w, u
        fv, fw = fw, fu
      elseif fu < fv or v == x or v == w then
        v, fv = u, fu
      end
    end
  end
  error('Too many iterations')  --TODO warning
  return x, fx
end



extremum._minBrentD = function (fun, dfun, a, b, c)
  local imax, small, e, d = 100, 1E-30, 0, 0
  a, c = mmin(a, c), mmax(a, c)
  local x, w, v = b, b, b
  local fx = fun(x)
  local fv, fw = fx, fx
  local dx = dfun(x)
  local dv, dw = dx, dx
  for i = 1, imax do
    local xm = 0.5*(a+c)
    local tol1 = TOL*mabs(x) + small
    local tol2 = 2*tol1
    if mabs(x-xm) <= (tol2-0.5*(c-a)) then
      return x, fx
    end
    -- parabolic fit
    local upd = true
    if mabs(e) > tol1 then
      local d1 = 2*(c-a)
      local d2 = d1
      if dw ~= dx then d1 = (w-x)*dx/(dx-dw) end
      if dv ~= dx then d2 = (v-x)*dx/(dx-dv) end
      b = x + d1  -- reuse
      local ok1 = (a-b)*(b-c) > 0 and dx*d1 <= 0
      b = x + d2
      local ok2 = (a-b)*(b-c) > 0 and dx*d2 <= 0
      b, e = e, d
      if ok1 or ok2 then
        if ok1 and ok2 then
          d = (mabs(d1) < mabs(d2)) and d1 or d2
        else
          d = ok1 and d1 or d2
        end
        if mabs(d) <= mabs(0.5*b) then
          b = x + d
          if (b-a < tol2) or (c-b < tol2) then
            d = (xm >= x) and tol1 or (-tol1)
          end
          upd = false
        end
      end
    end
    if upd then
      e = dx >= 0 and (a-x) or (c-x)
      d = 0.5*e
    end
    local u, fu = nil, nil
    if mabs(d) >= tol1 then
      u = x + d
      fu = fun(u)
    else
      u = x + (d >= 0 and tol1 or -tol1)
      fu = fun(u)
      if fu > fx then
        return x, fx
      end
    end
    local du = dfun(u)
    if fu <= fx then
      if u >= x then a = x else c = x end
      v, fv, dv = w, fw, dw
      w, fw, dw = x, fx, dx
      x, fx, dx = u, fu, du
    else
      if u < x then a = u else c = u end
      if fu <= fw or w == x then
        v, fv, dv = w, fw, dw
        w, fw, dw = u, fu, du
      elseif fu < fv or v == x or v == w then
        v, fv, dv = u, fu, du
      end
    end
  end
  error('Too many iterations')  --TODO warning
  return x, fx
end

extremum._simplexPsum = function (pp, psum)
  for i = 1, pp:rows() do
    local s, pi = 0, pp[i]
    for j = 1, pp:cols() do s = s + pi[j] end
    psum[i] = s
  end
end

extremum._simplex = function (pp, fun)
  extremum.ext_matrix = extremum.ext_matrix or require("matlib.matrix")
  local mat = extremum.ext_matrix
  local nmax, small = 500, 1E-10
  local y, psum = {}, {}
  for i = 1, pp:cols() do y[i] = fun(pp({}, i)) end
  extremum._simplexPsum(pp, psum)
  local p = pp:copy()
  for _ = 1, nmax do
    -- find highest, next highest and lowest
    local ilo, ihi, inhi = 1, 1, 2
    if y[1] > y[2] then 
      ihi, inhi = 2, 1
    end
    for i = 1, #y do
      local yi = y[i]
      if yi <= y[ilo] then ilo = i end
      if yi > y[ihi] then
        inhi, ihi = ihi, i
      elseif i ~= ihi and yi > y[inhi] then
        inhi = i
      end
    end
    local rtol = 2*mabs(y[ihi]-y[ilo])/(mabs(y[ihi]) + mabs(y[ilo]) + small)
    if rtol < TOL then
      -- put the best point into the first element
      y[1], y[ilo] = y[ilo], y[1]
      for i = 1, pp:rows() do
        local pi = p[i]
        pi[1], pi[ilo] = pi[ilo], pi[1]
      end
      return p({}, 1), y[1]
    end
    -- new iteration
    local ytry = extremum._simplexExtra(p, y, psum, ihi, -1.0, fun)
    if ytry <= y[ilo] then
      -- try additional extrapolation
      extremum._simplexExtra(p, y, psum, ihi, 2.0, fun)
    elseif ytry >= y[inhi] then
      -- one dimentional construction
      local ysave = y[ihi]
      ytry = extremum._simplexExtra(p, y, psum, ihi, 0.5, fun)
      if ytry >= ysave then
        -- contract around the lowest point
        for i = 1, p:cols() do
          if i ~= ilo then
            for j = 1, p:rows() do
              local pj = p[j]
              psum[j] = 0.5*(pj[i] + pj[ilo])
              pj[i] = psum[j]
            end
            y[i] = fun(mat:V(psum))
          end
        end
        extremum._simplexPsum(p, psum)
      end
    end
  end
  error('Too mutch iterations')
  return p({}, 1), y[1]
end

extremum._simplexExtra = function (p, y, psum, ihi, fac, fun)
  local ndim = p:rows()
  local fac1 = (1.0-fac)/ndim
  local fac2 = fac1 - fac
  local ptry = {}
  for j = 1, ndim do 
    ptry[j] = psum[j]*fac1 - p[j][ihi]*fac2 
  end
  local ytry = fun(extremum.ext_matrix:V(ptry)) 
  if ytry < y[ihi] then
    y[ihi] = ytry
    for j = 1, ndim do
      psum[j] = psum[j] + ptry[j] - p[j][ihi]
      p[j][ihi] = ptry[j]
    end
  end
  return ytry
end


extremum._linmin = function (p, xi, fun)
  local ff = function (x) return fun(p + x*xi) end 
  local a, b, c = extremum._bracket(ff, 0.0, 1.0)
  local xm, fm = extremum._minBrent(ff, a, b, c)
  xi = xm * xi
  return p + xi, xi, fm
end

extremum._linmind = function (p, xi, fun, dfun)
  local ff = function (x) return fun(p + x*xi) end
  local df = function (x) return dfun(p + x*xi):T() * xi end
  local a, b, c = extremum._bracket(ff, 0.0, 1.0)
  local xm, fm = extremum._minBrentD(ff, df, a, b, c)
  xi = xm * xi
  return p + xi, xi, fm
end


extremum._minPowel = function (fun, p)
  extremum.ext_matrix = extremum.ext_matrix or require("matlib.matrix")
  local mat = extremum.ext_matrix
  local imax, small, n = 200, 1E-25, p:rows()
  local ximat = mat:eye(n)
  local fret = fun(p)
  for iter = 1, imax do
    local ibig, del = 1, 0.0
    local pt, fp = p, fret
    -- find the biggest decrease
    for i = 1, n do
      local fprev = fret
      p, _, fret = extremum._linmin(p, ximat({}, i), fun)
      fprev = fprev - fret  -- reuse
      if fprev > del then
        del, ibig = fprev, i
      end
    end
    if 2*mabs(fp-fret) <= TOL*(mabs(fp) + mabs(fret) + small) then
      return p, fret
    end
    -- extrapolated point
    local grad = p - pt
    local fptt = fun(p + grad)
    if fptt < fp then
      local t = 2*(fp-2*fret+fptt)*(fp-fret-del)^2 - del*(fp-fptt)^2
      if t < 0 then
        p, grad, fret = extremum._linmin(p, grad, fun)
        for j = 1, n do
          local xmatj = ximat[j]
          xmatj[ibig] = xmatj[n]
          xmatj[n] = grad[j][1]
        end
      end
    end
  end
  error("Too much iterations")
  return p, fret
end

extremum._minGrad = function (fun, dfun, p)
  local imax, small, n = 200, 1E-20, p:rows()
  local fret, xi = fun(p), dfun(p)
  local g = -xi
  local h = g
  for i = 1, imax do
    local fp = fret
    --p, xi, fret = extremum._linmin(p, xi, fun)
    p, xi, fret = extremum._linmind(p, xi, fun, dfun)
    if 2*mabs(fp - fret) <= TOL*(mabs(fret) + mabs(fp) + small) then
      return p, fret
    end
    xi = dfun(p)
    local gg, dgg = 0.0, 0.0
    for j = 1, n do
      local gj, xj = g[j][1], xi[j][1]
      gg = gg + gj*gj
      dgg = dgg + xj*xj + (xj+gj)*xj
    end
    if gg == 0.0 then
      return p, fret
    end
    local gam = dgg / gg
    h, g = gam*h - xi, -xi
    xi = h
  end
  error("Too much iterations")
  return p, fret
end

extremum._simpxEliminate = function (H,  ids)
  local hm, basis = H:cols(), {}
  for _ = 1, hm do
    -- get pivot column
    local col = 0
    for i = 1, hm-1 do
      if H[1][i] > 0 then
        col = i
        break
      end
    end
<<<<<<< HEAD
    -- apply pivot
    if col > 0 then
      -- find row
      local jmin, vmin = 0, math.huge
      for j = 2, H:rows() do
        local vc, vm = H[j][col], H[j][hm]
        if not basis[j] and vc ~= 0 and math.abs(vm/vc) < vmin then
          jmin, vmin = j, math.abs(vm/vc)
=======
  end
  return bmax, kp
end

extremum._simp2 = function (a, kp)
  local eps = 1E-6
  local m, n = a:rows()-2, a:cols()-1
  local ip, ii = 0, 1
  -- check possible pivots
  while ii <= m do
    if a[ii+1][kp+1] < -eps then break end
    ii = ii + 1
  end
  if ii > m then
    return ip
  end
  local q1 = -a[ii+1][1] / a[ii+1][kp+1]
  ip = ii
  for i = ip+1, m do
    local ai1 = a[i+1]
    if ai1[kp+1] < -eps then
      local q = -ai1[1]/ai1[kp+1]
      if q < q1 then
        ip, q1 = i, q
      elseif q == q1 then
        local qp, q0 = nil, nil
        for k = 1, n do
          qp = -a[ip+1][k+1]/a[ip+1][kp+1]
          q0 = -ai1[k+1]/ai1[kp+1]
          if q0 ~= qp then break end
        end
        if q0 < qp then
          ip = i
>>>>>>> 6349ba32
        end
      end
      if jmin == 0 then  break end  -- no solution ?

<<<<<<< HEAD
      basis[jmin] = true
      ids[jmin-1] = col 

      local Hj = H[jmin]
      vmin = Hj[col]  -- reuse
      for k = 1, hm do
        Hj[k] = Hj[k] / vmin
      end
      for i = 1, H:rows() do
        if i ~= jmin then
          local Hi = H[i]
          local t = Hi[col]
          for k = 1, hm do
            Hi[k] = Hi[k] - Hj[k]*t
          end
        end
      end
    else
      break
    end
  end
  return H, ids
end

extremum._simpx = function (c, param)
  extremum.ext_matrix = extremum.ext_matrix or require("matlib.matrix")
  local mat = extremum.ext_matrix
  local nu, ne, nl, nx = 0, 0, 0, c:cols()
  local As, inter, bs = nil, nil, nil

  if param.Au then
    nu = param.Au:rows()
    As, bs, inter = param.Au, param.bu, mat:eye(nu)
  end

  if param.Al then
    nl = param.Al:rows()
    local eye = mat:eye(nl)
    if As then
      As, bs = mat:ver {As, param.Al}, mat:ver {bs, param.bl}
      local r, c = inter:rows(), inter:cols()
      inter = mat:ver {
        mat:hor {inter, mat:zeros(r, 2*nl)},
        mat:hor {mat:zeros(nl, c), -eye, eye}
      }
    else
      As, bs = param.Al, param.bl
      inter = (-eye) .. eye
    end
  end

  if param.Ae then
    ne = param.Ae:rows()
    if As then
      As, bs = mat:ver {As, param.Ae}, mat:ver {bs, param.be}
      local r, c = inter:rows(), inter:cols()
      inter = mat:ver {
        mat:hor {inter, mat:zeros(r, ne)},
        mat:hor {mat:zeros(ne, c), mat:eye(ne)}
      }
    else
      As, bs, inter = param.Ae, param.be, mat:eye(ne)
    end
  end

  local H, ids = nil, {}
  for i = 1, nu+ne+nl do ids[i] = i + nx end

  if ne + nl > 0 then
    -- prepare first row
    local asum, bsum = {}, 0
    for i = 1, As:cols() do
      local s = 0
      for j = nu+1, As:rows() do s = s + As[j][i] end
      asum[i] = s
=======
extremum._simp3 = function (a, i1, k1, ip, kp)
  local ap1 = a[ip+1]
  local piv = 1.0 / ap1[kp+1]
  for ii = 1, i1+1 do
    local ai = a[ii]
    if ii-1 ~= ip then
      ai[kp+1] = ai[kp+1] * piv
      for kk = 1, k1+1 do
        if kk-1 ~= kp then
          ai[kk] = ai[kk] - ap1[kk]*ai[kp+1]
        end
      end
    end
  end
  for kk = 1, k1+1 do
    if kk-1 ~= kp then 
      ap1[kk] = ap1[kk] * (-piv)
    end
  end
  ap1[kp+1] = piv
end

-- m1: A1*x <= b1
-- m2: A2*x >= b2 >= 0
-- m3: A3*x == b3

extremum._simpx = function (a, m1, m2, m3)
  a = a:copy()  -- work with copy
  local eps = 1E-6
  local m, n = a:rows()-2, a:cols()-1
  assert(m == m1+m2+m3, "Bad input constraint counts")
  local izrov, iposv = {}, {}
  local l1, l3, nl1 = {}, {}, n
  local ip, kp, bmax = nil, nil, nil
  for k = 1, n do
    l1[k] = k; izrov[k] = k
  end
  l1[n+1] = 0
  -- make all variables right-handed
  for i = 1, m do
    if a[i+1][1] < 0 then error("Bad input") end
    iposv[i] = n+i; l3[i] = 0
  end
  if m2 + m3 > 0 then
    for i = 1, m2 do l3[i] = 1 end
    for k = 1, n+1 do
      -- compute aux objective function
      local q1 = 0.0
      for i = 1, m do q1 = q1 + a[i+1][k] end
      a[m+2][k] = -q1
    end
    for _ = 1, 1E4 do
      -- find max coefficient
      bmax, kp = extremum._simp1(a, m+1, l1, nl1, false)
      print(bmax, kp)
      if bmax <= eps and a[m+2][1] < -eps then
        -- no feasible solution
        print('aaa')
        return nil 
      elseif bmax <= eps and a[m+2][1] <= eps then
        -- aux function is zero, feasible vector
        local skip = false
        for iip = m1+m2+1, m do
          if iposv[iip] == (iip + n) then
            bmax, kp = extremum._simp1(a, iip, l1, nl1, true)
            if bmax > eps then
              skip = true
              break
            end
          end
        end
        if not skip then
          for i = m1+1, m1+m2 do
            if l3[i-m1] == 1 then
              local ai1 = a[i+1]
              for k = 1, n+1 do ai1[k] = -ai1[k] end
            end
          end
          print "bbb"
          break
        end
      else
        -- locate pivot element
        print(a)
        ip = extremum._simp2(a, kp)
        print(ip)
        if ip == 0 then
          print "ccc"
          return nil
        end
      end
      extremum._simp3(a, m+1, n, ip, kp)
      -- exchange left and right variable
      if iposv[ip] >= (n+m1+m2+1) then
        local k = 1
        while k <= nl1 do
          if l1[k] == kp then break end
          k = k + 1
        end
        nl1 = nl1 - 1
        for is = k, nl1 do l1[is] = l1[is+1] end
      else
        local kh = iposv[ip]-m1-n
        if kh >= 1 and l3[kh] > 0 then
          l3[kh] = 0
          a[m+2][kp+1] = a[m+2][kp+1] + 1
          for i = 1, m+2 do
            a[i][kp+1] = -a[i][kp+1]
          end
        end
      end
      izrov[kp], iposv[ip] = iposv[ip], izrov[kp]
    end
  end

  for _ = 1, 1E6 do
    local bmax, kp = extremum._simp1(a, 0, l1, nl1, false)
    if bmax <= eps then
      return a, izrov, iposv, true
>>>>>>> 6349ba32
    end
    for j = nu+1, bs:rows() do bsum = bsum + bs[j][1] end
    -- phase 1 matrix
    H = mat:ver {
      mat:hor {mat{asum}, mat:zeros(1, inter:cols()), mat(bsum)},
      mat:hor {As, inter, bs},
    }:copy()

    H, ids = extremum._simpxEliminate(H, ids)
    -- TODO check H(1, -1) is 0
    -- update table
    local hm, last = H:cols(), H:cols()-ne-nl
    for i = 1, H:rows() do H[i][last] = H[i][hm] end
    H._cols = last    -- update size
    for i = 1, H:cols() do
      H[1][i] = (i <= nx) and -c[1][i] or 0
    end
  elseif nu > 0 then
    H = mat:ver {
      mat:hor {-c, mat:zeros(1, inter:cols()+1)},
      mat:hor {As, inter, bs}
    }:copy() 
  end

  if H then
    H, ids = extremum._simpxEliminate(H, ids)
    local hm = H:cols()
    local res = mat:zeros(nx, 1)
    for _, v in ipairs(ids) do
      if v <= nx then res[v][1] = H[v+1][hm] end
    end
    --return res, H[1][hm]
    local fx = H[1][hm]
    print(res)
    print(fx)
  end

  print(H)
  for i = 1, #ids do print(ids[i]) end
end


-- Comment to remove descriptions
extremum.about = about

--return extremum
--local fun = function (x) return x*x end
--local dfun = function (x) return 2*x end
--print(extremum._minBrentD(fun, dfun, -10, -9, 10))
--print(extremum._minBrent(fun, -20, 19, 20))
--print(extremum._minGolden(fun, -4, -1, 3))

local Mat = require 'matlib.matrix'
--local foo = function (y) return (y[1][1]-1)^4 + (y[2][1]-2)^4 end
--local dfoo = function (y) return Mat:V{4*(y[1][1]-1)^3, 4*(y[2][1]-2)^3} end

--pts = Mat{{5,3},{7,-9},{-7,-4}}:T()
--x, fx = extremum._simplex(pts, foo)
--print(x)
--print(fx)

--p0 = Mat:V{5, 4}
--x, fx = extremum._minGrad(foo, dfoo, p0)
--x, fx = extremum._minPowel(foo, p0)

--print(x)
--print(fx)

<<<<<<< HEAD
--C = Mat{{-3, -5}}
--Au = Mat{{1, 0}, {0, 2}, {3, 2}}
--bu = Mat:V {4, 12, 18}

--C = Mat{{-2, -3, -4}}
--Au = Mat{{3, 2, 1}, {2, 5, 3}}
--bu = Mat:V{10, 15}

Cc = Mat{{-0.4, -0.5}}
Au = Mat{{0.3, 0.1}}; bu = Mat(2.7) 
Ae = Mat{{0.5, 0.5}}; be = Mat(6)
Al = Mat{{0.6, 0.4}}; bl = Mat(6)

extremum._simpx(Cc, {Au=Au, bu=bu, Ae=Ae, be=be, Al=Al, bl=bl})
=======
a = Mat{
  {0, 1, 1, 3, -0.5},
  {740, -1, 0, -2, 0},
  {0, 0, -2, 0, 7},
  {0.5, 0, -1, 1, -2},
  {9, -1, -1, -1, -1},
  {0, 0, 0, 0, 0},
}

v1, v2, v3, v4 = extremum._simpx(a, 2, 1, 1)
print(v1)
print(v2)
print(v3)
print(v4)
>>>>>>> 6349ba32
<|MERGE_RESOLUTION|>--- conflicted
+++ resolved
@@ -459,7 +459,6 @@
         break
       end
     end
-<<<<<<< HEAD
     -- apply pivot
     if col > 0 then
       -- find row
@@ -468,46 +467,10 @@
         local vc, vm = H[j][col], H[j][hm]
         if not basis[j] and vc ~= 0 and math.abs(vm/vc) < vmin then
           jmin, vmin = j, math.abs(vm/vc)
-=======
-  end
-  return bmax, kp
-end
-
-extremum._simp2 = function (a, kp)
-  local eps = 1E-6
-  local m, n = a:rows()-2, a:cols()-1
-  local ip, ii = 0, 1
-  -- check possible pivots
-  while ii <= m do
-    if a[ii+1][kp+1] < -eps then break end
-    ii = ii + 1
-  end
-  if ii > m then
-    return ip
-  end
-  local q1 = -a[ii+1][1] / a[ii+1][kp+1]
-  ip = ii
-  for i = ip+1, m do
-    local ai1 = a[i+1]
-    if ai1[kp+1] < -eps then
-      local q = -ai1[1]/ai1[kp+1]
-      if q < q1 then
-        ip, q1 = i, q
-      elseif q == q1 then
-        local qp, q0 = nil, nil
-        for k = 1, n do
-          qp = -a[ip+1][k+1]/a[ip+1][kp+1]
-          q0 = -ai1[k+1]/ai1[kp+1]
-          if q0 ~= qp then break end
         end
-        if q0 < qp then
-          ip = i
->>>>>>> 6349ba32
-        end
       end
       if jmin == 0 then  break end  -- no solution ?
 
-<<<<<<< HEAD
       basis[jmin] = true
       ids[jmin-1] = col 
 
@@ -583,127 +546,6 @@
       local s = 0
       for j = nu+1, As:rows() do s = s + As[j][i] end
       asum[i] = s
-=======
-extremum._simp3 = function (a, i1, k1, ip, kp)
-  local ap1 = a[ip+1]
-  local piv = 1.0 / ap1[kp+1]
-  for ii = 1, i1+1 do
-    local ai = a[ii]
-    if ii-1 ~= ip then
-      ai[kp+1] = ai[kp+1] * piv
-      for kk = 1, k1+1 do
-        if kk-1 ~= kp then
-          ai[kk] = ai[kk] - ap1[kk]*ai[kp+1]
-        end
-      end
-    end
-  end
-  for kk = 1, k1+1 do
-    if kk-1 ~= kp then 
-      ap1[kk] = ap1[kk] * (-piv)
-    end
-  end
-  ap1[kp+1] = piv
-end
-
--- m1: A1*x <= b1
--- m2: A2*x >= b2 >= 0
--- m3: A3*x == b3
-
-extremum._simpx = function (a, m1, m2, m3)
-  a = a:copy()  -- work with copy
-  local eps = 1E-6
-  local m, n = a:rows()-2, a:cols()-1
-  assert(m == m1+m2+m3, "Bad input constraint counts")
-  local izrov, iposv = {}, {}
-  local l1, l3, nl1 = {}, {}, n
-  local ip, kp, bmax = nil, nil, nil
-  for k = 1, n do
-    l1[k] = k; izrov[k] = k
-  end
-  l1[n+1] = 0
-  -- make all variables right-handed
-  for i = 1, m do
-    if a[i+1][1] < 0 then error("Bad input") end
-    iposv[i] = n+i; l3[i] = 0
-  end
-  if m2 + m3 > 0 then
-    for i = 1, m2 do l3[i] = 1 end
-    for k = 1, n+1 do
-      -- compute aux objective function
-      local q1 = 0.0
-      for i = 1, m do q1 = q1 + a[i+1][k] end
-      a[m+2][k] = -q1
-    end
-    for _ = 1, 1E4 do
-      -- find max coefficient
-      bmax, kp = extremum._simp1(a, m+1, l1, nl1, false)
-      print(bmax, kp)
-      if bmax <= eps and a[m+2][1] < -eps then
-        -- no feasible solution
-        print('aaa')
-        return nil 
-      elseif bmax <= eps and a[m+2][1] <= eps then
-        -- aux function is zero, feasible vector
-        local skip = false
-        for iip = m1+m2+1, m do
-          if iposv[iip] == (iip + n) then
-            bmax, kp = extremum._simp1(a, iip, l1, nl1, true)
-            if bmax > eps then
-              skip = true
-              break
-            end
-          end
-        end
-        if not skip then
-          for i = m1+1, m1+m2 do
-            if l3[i-m1] == 1 then
-              local ai1 = a[i+1]
-              for k = 1, n+1 do ai1[k] = -ai1[k] end
-            end
-          end
-          print "bbb"
-          break
-        end
-      else
-        -- locate pivot element
-        print(a)
-        ip = extremum._simp2(a, kp)
-        print(ip)
-        if ip == 0 then
-          print "ccc"
-          return nil
-        end
-      end
-      extremum._simp3(a, m+1, n, ip, kp)
-      -- exchange left and right variable
-      if iposv[ip] >= (n+m1+m2+1) then
-        local k = 1
-        while k <= nl1 do
-          if l1[k] == kp then break end
-          k = k + 1
-        end
-        nl1 = nl1 - 1
-        for is = k, nl1 do l1[is] = l1[is+1] end
-      else
-        local kh = iposv[ip]-m1-n
-        if kh >= 1 and l3[kh] > 0 then
-          l3[kh] = 0
-          a[m+2][kp+1] = a[m+2][kp+1] + 1
-          for i = 1, m+2 do
-            a[i][kp+1] = -a[i][kp+1]
-          end
-        end
-      end
-      izrov[kp], iposv[ip] = iposv[ip], izrov[kp]
-    end
-  end
-
-  for _ = 1, 1E6 do
-    local bmax, kp = extremum._simp1(a, 0, l1, nl1, false)
-    if bmax <= eps then
-      return a, izrov, iposv, true
->>>>>>> 6349ba32
     end
     for j = nu+1, bs:rows() do bsum = bsum + bs[j][1] end
     -- phase 1 matrix
@@ -745,7 +587,6 @@
   for i = 1, #ids do print(ids[i]) end
 end
 
-
 -- Comment to remove descriptions
 extremum.about = about
 
@@ -772,7 +613,6 @@
 --print(x)
 --print(fx)
 
-<<<<<<< HEAD
 --C = Mat{{-3, -5}}
 --Au = Mat{{1, 0}, {0, 2}, {3, 2}}
 --bu = Mat:V {4, 12, 18}
@@ -787,19 +627,3 @@
 Al = Mat{{0.6, 0.4}}; bl = Mat(6)
 
 extremum._simpx(Cc, {Au=Au, bu=bu, Ae=Ae, be=be, Al=Al, bl=bl})
-=======
-a = Mat{
-  {0, 1, 1, 3, -0.5},
-  {740, -1, 0, -2, 0},
-  {0, 0, -2, 0, 7},
-  {0.5, 0, -1, 1, -2},
-  {9, -1, -1, -1, -1},
-  {0, 0, 0, 0, 0},
-}
-
-v1, v2, v3, v4 = extremum._simpx(a, 2, 1, 1)
-print(v1)
-print(v2)
-print(v3)
-print(v4)
->>>>>>> 6349ba32
