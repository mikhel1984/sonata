# LuaCalculus
**LuaCalculus** is a **Lua** based program for mathematical computations. It is also a library of objects and functions for solving the different mathematical tasks. Each module is independant from others and can be used standalone.

Following modules are available now:
* _array_ - multidimentional collections of elements
* _bigint_ - arbitrary long integer numbers
* _complex_ - complex number operations
* _gnuplot_ - use **Gnuplot** for creating images
* _numeric_ - some numerical evaluations (integration, differentiation, solving equations)
<<<<<<< HEAD
* _polynom_ - manipulations with polynomial objects
=======
* _polynom_ - manipulations with polynomials 
>>>>>>> 947a6255
* _rational_ - operations with rational number
* _set_ - manipulations with sets
* _stat_ - some statistical functions
* _units_ - units conversation and other manipulations

Program includes a help sytem for most of the functions and modules. It also can be translated to other languages. Available now languages:
* _English (default)_
<<<<<<< HEAD
=======
* _Esperanto (eo)_
>>>>>>> 947a6255
* _Russian (ru)_

**LuaCalculus** works in standard **Lua** interpreter with version at least _5.3_. To run it, call

<<<<<<< HEAD
    lua -i calc.lua
=======
    lua -i calc.lua

If you have any issues, mail to _vpsys@yandex.ru_. 
>>>>>>> 947a6255
<|MERGE_RESOLUTION|>--- conflicted
+++ resolved
@@ -7,11 +7,7 @@
 * _complex_ - complex number operations
 * _gnuplot_ - use **Gnuplot** for creating images
 * _numeric_ - some numerical evaluations (integration, differentiation, solving equations)
-<<<<<<< HEAD
-* _polynom_ - manipulations with polynomial objects
-=======
 * _polynom_ - manipulations with polynomials 
->>>>>>> 947a6255
 * _rational_ - operations with rational number
 * _set_ - manipulations with sets
 * _stat_ - some statistical functions
@@ -19,18 +15,11 @@
 
 Program includes a help sytem for most of the functions and modules. It also can be translated to other languages. Available now languages:
 * _English (default)_
-<<<<<<< HEAD
-=======
 * _Esperanto (eo)_
->>>>>>> 947a6255
 * _Russian (ru)_
 
 **LuaCalculus** works in standard **Lua** interpreter with version at least _5.3_. To run it, call
 
-<<<<<<< HEAD
-    lua -i calc.lua
-=======
     lua -i calc.lua
 
-If you have any issues, mail to _vpsys@yandex.ru_. 
->>>>>>> 947a6255
+If you have any issues, mail to _vpsys@yandex.ru_. 